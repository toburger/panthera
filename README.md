--- conflicted
+++ resolved
@@ -1,4 +1,3 @@
-<<<<<<< HEAD
 # panthera
 
 ![panthera-logo](https://github.com/alanmarazzi/panthera/blob/master/resources/panthera.png)
@@ -78,155 +77,4 @@
 
 This program and the accompanying materials are made available under the
 terms of the Eclipse Public License 2.0 which is available at
-http://www.eclipse.org/legal/epl-2.0.
-=======
-# panthera
-
-![panthera-logo](https://github.com/alanmarazzi/panthera/blob/master/resources/panthera.png)
-
-> **Hic sunt leones**
-
-Latin phrase reported on many maps indicating *Terra incognita*, unexplored or harsh land.
-
-## What
-
-Dataframes in Clojure. Through [pandas](https://github.com/pandas-dev/pandas). On Python.
-
-## Disclaimer
-
-This is very alpha, things will change fast, will break and the API is neither complete, nor settled. Since a few people have started playing with this there's a Clojars project available. Please give feedback if you're using this, every kind of contribution is appreciated (for more info check the [Contributing](#contributing) section). At the moment everything is mostly undocumented and untested, I'm currently adding them.
-
-[![Clojars Project](https://img.shields.io/clojars/v/panthera.svg)](https://clojars.org/panthera)
-
-## Get started
-
-**Panthera** uses the great [libpython-clj](https://github.com/cnuernber/libpython-clj) as a backend to access Python and get [pandas](https://github.com/pandas-dev/pandas) and [numpy](https://github.com/numpy/numpy) functionality.
-
-### System level
-
-If you usually don't develop in Python then a system level install might be a good solution (though always discouraged), if this is your case then follow the subsequent steps.
-
-To get started you need python, pandas and numpy (the latter comes with the former) on your path. Usually a:
-
-```bash
-sudo apt install libpython3.6-dev
-pip3 install numpy pandas xlrd # the latter is for Excel files, if you don't care you can do without
-```
-
-### Environments
-
-If you want to have different Python environments, then getting **panthera** to work correctly is a bit more tricky.
-
-First create your new environment with at least python=3.6, numpy and pandas. (This was tested both on GNU/Linux and WSL with [conda](https://docs.conda.io/projects/conda/en/latest/), but there's no reason why it shouldn't work with other env management tools. On other systems, [Docker is your best bet](https://github.com/scicloj/docker-hub/tree/master/panthera)):
-
-```bash
-conda create -n panthera python=3.6 numpy pandas
-```
-
-Then check the path to the newly created environment:
-
-```bash
-conda activate panthera
-which python
-```
-
-Now you just have to add to one of your profiles the path to the wanted python executable:
-
-```bash
-{:dev {:resource-paths ["/home/user/miniconda3/envs/panthera"]}}
-```
-
-You can create different profiles with different paths according to what you need. Now if you want to make it possible to work with **panthera** without having to activate your environments you have 2 choices:
-
-- assign `PYTHONHOME` env variable to your environment
-
-```bash
-PYTHONHOME="/home/user/miniconda3/envs/panthera" lein whatever
-```
-
-- assign `PYTHONHOME` env variable before requiring **panthera**
-
-```bash
-(System/setProperty "PYTHONHOME" "/home/user/miniconda3/envs/panthera")
-```
-
-### The actual code
-
-After this you can start playing around with **panthera**
-
-```clojure
-(require '[panthera.panthera :as pt])
-
-(-> (pt/read-csv "mycsv.csv")
-    (pt/subset-cols "Col1" "Col2" "Col3")
-    pt/median)
-```
-
-The above chain will read your csv file as a DataFrame, select only the given columns and then return a Series with the median of each column.
-
-`panthera.panthera` is the home of the main API, and you can find everything there. The advice is to never `:use` or `:refer :all` the namespace because there are some functions named as core Clojure functions such as `mod` which in this case does the same thing as the core one, but in this case it is vectorized and it works only if the first argument is a Python object.
-
-## Numpy
-
-All of Numpy is wrapped and accessible through a single interface from `panthera.numpy`.
-
-```clojure
-(require '[panthera.numpy :refer [npy doc]])
-
-(npy :power {:args [[1 2 3] 3]})
-;=> [1 8 27]
-
-(npy :power)
-; This arity returns the actual numpy object that can be passed around to other functions as an argument
-```
-
-To access functions inside submodules pass to `npy` a sequence of keys leading to the wanted function:
-
-```clojure
-(npy [:linalg :svd] {:args [[1 2 3] [4 5 6]]})
-```
-
-You can check the original docstring for every module and function with the `doc` helper
-
-```clojure
-(doc :power)
-
-(doc [:linalg :eigh])
-```
-
-To see what is available and how everything works check the [official docs](https://docs.scipy.org/doc/numpy/reference/) online.
-
-## Contributing
-
-Please let me know about any issues, quirks, ideas or even just to say that you're doing something cool with this! I accept issues, PRs or direct messages (you can find me also on https://clojurians.slack.com and on https://clojurians.zulipchat.com).
-
-## Examples
-
-You can find some examples in the [examples](https://github.com/alanmarazzi/panthera/tree/master/examples) folder. At the moment that's the best way to start with panthera.
-
-- [panthera intro](https://github.com/alanmarazzi/panthera/blob/master/examples/panthera-intro.ipynb) ([nbviewer](https://nbviewer.jupyter.org/github/alanmarazzi/panthera/blob/master/examples/panthera-intro.ipynb))
-- [basic concepts (serieses & data-frames)](https://github.com/alanmarazzi/panthera/blob/master/examples/basic-concepts.ipynb) ([nbviewer](https://nbviewer.jupyter.org/github/alanmarazzi/panthera/blob/master/examples/basic-concepts.ipynb))
-- [general Python package wrapper](https://github.com/alanmarazzi/panthera/blob/master/src/panthera/numpy.clj#L84) - an example about how to use panthera to wrap other Python libraries
-
-## Why "panthera"?
-
-Pandas is derived from "panel data" and somehow is supposed to mean "Python data analysis library" as well. Though it shouldn't have nothing to do with the cute Chinese bears, there are [logos showing a bear](https://michaelsaruggia.com/wp-content/uploads/2019/03/pandas-python.jpg).
-
-Panthera doesn't pretend to be a clever wordplay because it doesn't need to. First off [panthera is latin](https://en.wiktionary.org/wiki/panthera) and it literally means "large cat", second though pandas are surely cute, pantherae are way cooler (and [snow leopards](https://en.wikipedia.org/wiki/Snow_leopard) also happen to be among the very few predators of pandas, but that's just a case...).
-
-## Special thanks
-
-- [libpython-clj](https://github.com/cnuernber/libpython-clj)
-- [pandas](https://pandas.pydata.org/)
-- [numpy](https://www.numpy.org/)
-- [clojure](https://clojure.org/)
-- [logo](https://www.vecteezy.com)
-
-## License
-
-Copyright © 2019 Alan Marazzi
-
-This program and the accompanying materials are made available under the
-terms of the Eclipse Public License 2.0 which is available at
-http://www.eclipse.org/legal/epl-2.0.
->>>>>>> 7fffda61
+http://www.eclipse.org/legal/epl-2.0.